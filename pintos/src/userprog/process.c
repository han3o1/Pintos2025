#include "threads/thread.h"
#include "userprog/process.h"
#include <debug.h>
#include <inttypes.h>
#include <round.h>
#include <stdio.h>
#include <stdlib.h>
#include <string.h>
#include "userprog/gdt.h"
#include "userprog/pagedir.h"
#include "userprog/tss.h"
#include "filesys/directory.h"
#include "filesys/file.h"
#include "filesys/filesys.h"
#include "threads/flags.h"
#include "threads/init.h"
#include "threads/interrupt.h"
#include "threads/palloc.h"
#include "threads/vaddr.h"

static thread_func start_process NO_RETURN;
static bool load (const char *cmdline, void (**eip) (void), void **esp);
<<<<<<< HEAD
static void argument_stack(char **parse, int cnt, void **esp);
=======
void argument_stack(const char* argv[], int argc, void **esp);

>>>>>>> c0134b87
/* Starts a new thread running a user program loaded from
   FILENAME.  The new thread may be scheduled (and may even exit)
   before process_execute() returns.  Returns the new process's
   thread id, or TID_ERROR if the thread cannot be created. */
tid_t
process_execute (const char *file_name)
{
<<<<<<< HEAD
  char *fn_copy;
=======
  char *file_name_copy, *exec_name;
  char *save_ptr;
>>>>>>> c0134b87
  tid_t tid;

  /* 
   * 1. File name parsing:
   *    - Make a copy of file_name to avoid race conditions 
   *      between the caller and load().
   */
  file_name_copy = palloc_get_page (0);
  if (file_name_copy == NULL) return TID_ERROR;
  strlcpy (file_name_copy, file_name, PGSIZE);

  /*
   *  - Create a second copy for extracting the actual executable name.
   *  - Use strtok_r() with space (" ") as the delimiter 
   *    to get the first token, which is the program name.
   *    e.g., input: "bin/ls -l foo" → output: "bin/ls"
   */
  exec_name = palloc_get_page (0);
  if (exec_name == NULL) {
    palloc_free_page (file_name_copy); /* don't leak */
    return TID_ERROR;
  }
  strlcpy (exec_name, file_name, PGSIZE);
  exec_name = strtok_r(exec_name, " ", &save_ptr);

  /*
   *  - Allocate memory for child_status to track this child process.
   */
  struct child_status *child = calloc(1, sizeof(struct child_status));
  if (child == NULL) {
    palloc_free_page (file_name_copy);
    palloc_free_page (exec_name);
    return TID_ERROR;
  }

<<<<<<< HEAD
  char *file_name_copy = palloc_get_page (0);
  if (file_name_copy == NULL)
=======
  /* 
   * 2. Create a new thread:
   *    - Create a new thread using thread_create()
   *      with the parsed program name (exec_name).
   *    - The function start_process will be executed in the new thread,
   *      and file_name_copy is passed as its argument.
   */
  tid = thread_create (exec_name, PRI_DEFAULT, start_process, file_name_copy);

  if (tid == TID_ERROR)
>>>>>>> c0134b87
  {
    // If thread creation fails, free both allocated pages
    palloc_free_page (exec_name);
    palloc_free_page (file_name_copy);
    return TID_ERROR;
  }
<<<<<<< HEAD
  strlcpy(file_name_copy, file_name, PGSIZE);

  char *save_ptr;
  char *exec_name = strtok_r(file_name_copy, " ", &save_ptr);  // 첫 번째 토큰 → 실행 파일 이름

  /* Create a new thread to execute FILE_NAME. */
  tid = thread_create(exec_name, PRI_DEFAULT, start_process, fn_copy);
  
  /* Done with file_name_copy */
  palloc_free_page(file_name_copy);

  if (tid == TID_ERROR)
    palloc_free_page (fn_copy);

=======

#ifdef USERPROG
  // Allocate and initialize a child_status struct for the new child thread.
  child->tid = tid;  // Set the child's thread ID
  child->exit_status = -1;  // Default exit status
  child->exited = false;  // Child has not exited yet
  child->has_been_waited = false; // Not yet waited by parent

  struct thread *cur = thread_current();
  list_push_back(&cur->children, &child->elem);  // Add child to current thread's child list
#endif

  // Free the exec_name page (no longer needed after thread_create)
  palloc_free_page(exec_name);

>>>>>>> c0134b87
  return tid;
}

/* A thread function that loads a user process and starts it
   running. */
static void
start_process (void *file_name_)
{
<<<<<<< HEAD
  char *argv[50];
  char *token;
  char *save_ptr;
  int argc = 0;
  char *file_name = file_name_;
  struct intr_frame if_;
  bool success;

=======
  /*
   * Allocate a page to store argument pointers (argv).
   * Avoids large stack allocations, which is safer under OOM conditions.
   */
  char **tmp = palloc_get_page(0);
  if (tmp == NULL)
    thread_exit();  // out-of-memory handling
  
  char* token;   // Current token from command line
  char* save_ptr;  // Pointer used by strtok_r
  int cnt = 0;  // Argument count (argc)
  char *file_name = file_name_;
  struct intr_frame if_;  // Interrupt frame to simulate user return
  bool success;

  /*
   * 1. Parse the arguments:
   * - Split file_name_ by space using strtok_r()
   * - Store tokens into tmp[] as argv[]
   * - Count the number of arguments (argc)
   */
>>>>>>> c0134b87
  for (token = strtok_r(file_name, " ", &save_ptr); token != NULL;
      token = strtok_r(NULL, " ", &save_ptr))
  {
<<<<<<< HEAD
    argv[argc++] = token;  // ✅ fn_copy 내 주소만 사용 (user program 입장에서 접근 가능함)
=======
    tmp[cnt++] = token;
>>>>>>> c0134b87
  }

  /*
   * 2. Initialize the interrupt frame:
   * - Set segment selectors and flags for user mode
   */
  memset (&if_, 0, sizeof if_);
  if_.gs = if_.fs = if_.es = if_.ds = if_.ss = SEL_UDSEG;
  if_.cs = SEL_UCSEG;
  if_.eflags = FLAG_IF | FLAG_MBS;

<<<<<<< HEAD
  success = load (argv[0], &if_.eip, &if_.esp);

  if (success) {
    void *user_esp = if_.esp;
    argument_stack(argv, argc, &user_esp);
    hex_dump(if_.esp, if_.esp, PHYS_BASE - if_.esp, true);
    if_.esp = user_esp;
  }
 
   // DEBUG
  //hex_dump(if_.esp, if_.esp, PHYS_BASE - if_.esp, true);
=======
  /*
   * 3. Load the executable file:
   * - Use the first token (program name) to call load()
   * - If successful, prepare the user stack with argument_stack()
   */
  success = load (tmp[0], &if_.eip, &if_.esp);

  struct thread *t = thread_current();
  t->next_fd = 3;  // File descriptors 0, 1, 2 are reserved (stdin, stdout, stderr)

#ifdef USERPROG
  // Notify parent thread about load success or failure
  struct thread *parent = get_thread_by_id(t->parent_id);
  if (parent != NULL) {
    lock_acquire(&parent->lock_child);

    // Push arguments onto the user stack only if load succeeded
    // Prevents stack manipulation on a failed load
    if (success) {
      argument_stack((const char **)tmp, cnt, &if_.esp);
      parent->child_load_status = 1;  // Indicate success
      palloc_free_page(tmp);
    }
    else
      parent->child_load_status = -1;  // Indicate failure
    cond_signal(&parent->cond_child, &parent->lock_child);  // Wake up parent
    lock_release(&parent->lock_child);
  }
#endif
>>>>>>> c0134b87

  /*
   * 4. Handle load failure:
   * - If loading failed, free file_name page and exit the thread
   */
  palloc_free_page (file_name);
<<<<<<< HEAD

  if (!success) 
=======
  if (!success)
>>>>>>> c0134b87
    thread_exit ();

  /* Start the user process by simulating a return from an
     interrupt, implemented by intr_exit (in
     threads/intr-stubs.S).  Because intr_exit takes all of its
     arguments on the stack in the form of a `struct intr_frame',
     we just point the stack pointer (%esp) to our stack frame
     and jump to it. */
  asm volatile ("movl %0, %%esp; jmp intr_exit" : : "g" (&if_) : "memory");
  NOT_REACHED ();
}

/* Waits for thread TID to die and returns its exit status.  If
   it was terminated by the kernel (i.e. killed due to an
   exception), returns -1.  If TID is invalid or if it was not a
   child of the calling process, or if process_wait() has already
   been successfully called for the given TID, returns -1
   immediately, without waiting.

   This function will be implemented in problem 2-2.  For now, it
   does nothing. */
int
process_wait (tid_t child_tid)
{
<<<<<<< HEAD
  volatile int i;
    for (i = 0; i < 100000000; i++)
  {
  }
  return -1;
=======
  struct thread *cur = thread_current();
  struct list_elem *e;
  struct child_status *cs = NULL;
  int exit_status = -1;

  // Search for the child thread with the given child_tid in the current thread's child list
  for (e = list_begin(&cur->children); e != list_end(&cur->children); e = list_next(e)) {
    struct child_status *entry = list_entry(e, struct child_status, elem);
    if (entry->tid == child_tid) {
      cs = entry;
      break;
    }
  }

  // If the child thread is not found, return -1
  if (cs == NULL)
    return -1;

  // If the child has already been waited on, return -1
  if (cs->has_been_waited)
    return -1;

  // Mark that we are now waiting on this child
  cs->has_been_waited = true;

  lock_acquire(&cur->lock_child); // Acquire the lock for synchronization with the child
  // If the child hasn't exited yet, wait on the condition variable
  while (!cs->exited) {
    cond_wait(&cur->cond_child, &cur->lock_child);
  }

  exit_status = cs->exit_status; // Get the exit status of the child
  lock_release(&cur->lock_child); // Release the lock

  // Remove the child from the list and free the memory
  list_remove(&cs->elem);
  free(cs);

  return exit_status; // Return the child's exit status
>>>>>>> c0134b87
}

/* Free the current process's resources. */
void
process_exit (void)
{
  struct thread *cur = thread_current ();
  /* Close all open files */
  int i;
  for (i = 0; i < FD_MAX; i++) {
    if (cur->fd_table[i] != NULL) {
      file_close(cur->fd_table[i]);
      cur->fd_table[i] = NULL;
    }
  }

  uint32_t *pd;

  // Free all child_status entries in the current thread's child list
  struct list_elem *e, *next;
  for (e = list_begin(&cur->children); e != list_end(&cur->children); e = next) {
    next = list_next(e);
    struct child_status *child = list_entry(e, struct child_status, elem);
    list_remove(e);  // Remove from list
    free(child);  // Free memory
  }

  // If the current process has an open executable file
  if (cur->exec_file != NULL) {
    file_allow_write(cur->exec_file);  // Allow writing to the executable file
    file_close(cur->exec_file);  // Close the executable file
    cur->exec_file = NULL;  // Clear the pointer
  }

  // If this process has a parent
  if (cur->parent_id != TID_ERROR) {
    struct thread *parent = get_thread_by_id(cur->parent_id);
    if (parent != NULL) {
      lock_acquire(&parent->lock_child); // Lock the parent-child shared data

      // Find this child in the parent’s children list
      struct list_elem *e;
      for (e = list_begin(&parent->children); e != list_end(&parent->children); e = list_next(e)) {
        struct child_status *child = list_entry(e, struct child_status, elem);
        if (child->tid == cur->tid) {
          child->exit_status = cur->exit_status; // Store exit status
          child->exited = true; // Mark child as exited
          cond_signal(&parent->cond_child, &parent->lock_child); // Wake up waiting parent
          break;
        }
      }

      lock_release(&parent->lock_child); // Release the lock
    }
  }

  /* Destroy the current process's page directory and switch back
     to the kernel-only page directory. */
  pd = cur->pagedir;
  if (pd != NULL)
    {
      /* Correct ordering here is crucial.  We must set
         cur->pagedir to NULL before switching page directories,
         so that a timer interrupt can't switch back to the
         process page directory.  We must activate the base page
         directory before destroying the process's page
         directory, or our active page directory will be one
         that's been freed (and cleared). */
      cur->pagedir = NULL;
      pagedir_activate (NULL);
      pagedir_destroy (pd);
    }
}

/* Sets up the CPU for running user code in the current
   thread.
   This function is called on every context switch. */
void
process_activate (void)
{
  struct thread *t = thread_current ();

  /* Activate thread's page tables. */
  pagedir_activate (t->pagedir);

  /* Set thread's kernel stack for use in processing
     interrupts. */
  tss_update ();
}

/* We load ELF binaries.  The following definitions are taken
   from the ELF specification, [ELF1], more-or-less verbatim.  */

/* ELF types.  See [ELF1] 1-2. */
typedef uint32_t Elf32_Word, Elf32_Addr, Elf32_Off;
typedef uint16_t Elf32_Half;

/* For use with ELF types in printf(). */
#define PE32Wx PRIx32   /* Print Elf32_Word in hexadecimal. */
#define PE32Ax PRIx32   /* Print Elf32_Addr in hexadecimal. */
#define PE32Ox PRIx32   /* Print Elf32_Off in hexadecimal. */
#define PE32Hx PRIx16   /* Print Elf32_Half in hexadecimal. */

/* Executable header.  See [ELF1] 1-4 to 1-8.
   This appears at the very beginning of an ELF binary. */
struct Elf32_Ehdr
  {
    unsigned char e_ident[16];
    Elf32_Half    e_type;
    Elf32_Half    e_machine;
    Elf32_Word    e_version;
    Elf32_Addr    e_entry;
    Elf32_Off     e_phoff;
    Elf32_Off     e_shoff;
    Elf32_Word    e_flags;
    Elf32_Half    e_ehsize;
    Elf32_Half    e_phentsize;
    Elf32_Half    e_phnum;
    Elf32_Half    e_shentsize;
    Elf32_Half    e_shnum;
    Elf32_Half    e_shstrndx;
  };

/* Program header.  See [ELF1] 2-2 to 2-4.
   There are e_phnum of these, starting at file offset e_phoff
   (see [ELF1] 1-6). */
struct Elf32_Phdr
  {
    Elf32_Word p_type;
    Elf32_Off  p_offset;
    Elf32_Addr p_vaddr;
    Elf32_Addr p_paddr;
    Elf32_Word p_filesz;
    Elf32_Word p_memsz;
    Elf32_Word p_flags;
    Elf32_Word p_align;
  };

/* Values for p_type.  See [ELF1] 2-3. */
#define PT_NULL    0            /* Ignore. */
#define PT_LOAD    1            /* Loadable segment. */
#define PT_DYNAMIC 2            /* Dynamic linking info. */
#define PT_INTERP  3            /* Name of dynamic loader. */
#define PT_NOTE    4            /* Auxiliary info. */
#define PT_SHLIB   5            /* Reserved. */
#define PT_PHDR    6            /* Program header table. */
#define PT_STACK   0x6474e551   /* Stack segment. */

/* Flags for p_flags.  See [ELF3] 2-3 and 2-4. */
#define PF_X 1          /* Executable. */
#define PF_W 2          /* Writable. */
#define PF_R 4          /* Readable. */

static bool setup_stack (void **esp);
static bool validate_segment (const struct Elf32_Phdr *, struct file *);
static bool load_segment (struct file *file, off_t ofs, uint8_t *upage,
                          uint32_t read_bytes, uint32_t zero_bytes,
                          bool writable);

/* Loads an ELF executable from FILE_NAME into the current thread.
   Stores the executable's entry point into *EIP
   and its initial stack pointer into *ESP.
   Returns true if successful, false otherwise. */
bool
load (const char *file_name, void (**eip) (void), void **esp)
{
  struct thread *t = thread_current ();
  struct Elf32_Ehdr ehdr;
  struct file *file = NULL;
  off_t file_ofs;
  bool success = false;
  int i;

  /* Allocate and activate page directory. */
  t->pagedir = pagedir_create ();
  if (t->pagedir == NULL)
    goto done;
  process_activate ();

  /* Open executable file. */
<<<<<<< HEAD
  char file_name_copy[NAME_MAX];
  strlcpy(file_name_copy, file_name, NAME_MAX);
  char *save_ptr;
  char *exec_name = strtok_r(file_name_copy, " ", &save_ptr);
  file = filesys_open(exec_name);

  if (file == NULL) 
=======
  file = filesys_open (file_name);
  if (file == NULL)
>>>>>>> c0134b87
    {
      printf ("load: %s: open failed\n", file_name);
      goto done;
    }

  /* Read and verify executable header. */
  if (file_read (file, &ehdr, sizeof ehdr) != sizeof ehdr
      || memcmp (ehdr.e_ident, "\177ELF\1\1\1", 7)
      || ehdr.e_type != 2
      || ehdr.e_machine != 3
      || ehdr.e_version != 1
      || ehdr.e_phentsize != sizeof (struct Elf32_Phdr)
      || ehdr.e_phnum > 1024)
    {
      printf ("load: %s: error loading executable\n", file_name);
      goto done;
    }

  /* Read program headers. */
  file_ofs = ehdr.e_phoff;
  for (i = 0; i < ehdr.e_phnum; i++)
    {
      struct Elf32_Phdr phdr;

      if (file_ofs < 0 || file_ofs > file_length (file))
        goto done;
      file_seek (file, file_ofs);

      if (file_read (file, &phdr, sizeof phdr) != sizeof phdr)
        goto done;
      file_ofs += sizeof phdr;
      switch (phdr.p_type)
        {
        case PT_NULL:
        case PT_NOTE:
        case PT_PHDR:
        case PT_STACK:
        default:
          /* Ignore this segment. */
          break;
        case PT_DYNAMIC:
        case PT_INTERP:
        case PT_SHLIB:
          goto done;
        case PT_LOAD:
          if (validate_segment (&phdr, file))
            {
              bool writable = (phdr.p_flags & PF_W) != 0;
              uint32_t file_page = phdr.p_offset & ~PGMASK;
              uint32_t mem_page = phdr.p_vaddr & ~PGMASK;
              uint32_t page_offset = phdr.p_vaddr & PGMASK;
              uint32_t read_bytes, zero_bytes;
              if (phdr.p_filesz > 0)
                {
                  /* Normal segment.
                     Read initial part from disk and zero the rest. */
                  read_bytes = page_offset + phdr.p_filesz;
                  zero_bytes = (ROUND_UP (page_offset + phdr.p_memsz, PGSIZE)
                                - read_bytes);
                }
              else
                {
                  /* Entirely zero.
                     Don't read anything from disk. */
                  read_bytes = 0;
                  zero_bytes = ROUND_UP (page_offset + phdr.p_memsz, PGSIZE);
                }
              if (!load_segment (file, file_page, (void *) mem_page,
                                 read_bytes, zero_bytes, writable))
                goto done;
            }
          else
            goto done;
          break;
        }
    }

  /* Set up stack. */
  if (!setup_stack (esp))
    goto done;

  /* Start address. */
  *eip = (void (*) (void)) ehdr.e_entry;

  /* Deny writes to executables. */
  file_deny_write(file);
  thread_current()->executing_file = file;
  thread_current()->exec_file = file; // Used in process_exit() to allow write and close

  success = true;

 done:
  /* We arrive here whether the load is successful or not. */
  return success;
}

/* load() helpers. */

static bool install_page (void *upage, void *kpage, bool writable);

/* Checks whether PHDR describes a valid, loadable segment in
   FILE and returns true if so, false otherwise. */
static bool
validate_segment (const struct Elf32_Phdr *phdr, struct file *file)
{
  /* p_offset and p_vaddr must have the same page offset. */
  if ((phdr->p_offset & PGMASK) != (phdr->p_vaddr & PGMASK))
    return false;

  /* p_offset must point within FILE. */
  if (phdr->p_offset > (Elf32_Off) file_length (file))
    return false;

  /* p_memsz must be at least as big as p_filesz. */
  if (phdr->p_memsz < phdr->p_filesz)
    return false;

  /* The segment must not be empty. */
  if (phdr->p_memsz == 0)
    return false;

  /* The virtual memory region must both start and end within the
     user address space range. */
  if (!is_user_vaddr ((void *) phdr->p_vaddr))
    return false;
  if (!is_user_vaddr ((void *) (phdr->p_vaddr + phdr->p_memsz)))
    return false;

  /* The region cannot "wrap around" across the kernel virtual
     address space. */
  if (phdr->p_vaddr + phdr->p_memsz < phdr->p_vaddr)
    return false;

  /* Disallow mapping page 0.
     Not only is it a bad idea to map page 0, but if we allowed
     it then user code that passed a null pointer to system calls
     could quite likely panic the kernel by way of null pointer
     assertions in memcpy(), etc. */
  if (phdr->p_vaddr < PGSIZE)
    return false;

  /* It's okay. */
  return true;
}

/* Loads a segment starting at offset OFS in FILE at address
   UPAGE.  In total, READ_BYTES + ZERO_BYTES bytes of virtual
   memory are initialized, as follows:

        - READ_BYTES bytes at UPAGE must be read from FILE
          starting at offset OFS.

        - ZERO_BYTES bytes at UPAGE + READ_BYTES must be zeroed.

   The pages initialized by this function must be writable by the
   user process if WRITABLE is true, read-only otherwise.

   Return true if successful, false if a memory allocation error
   or disk read error occurs. */
static bool
load_segment (struct file *file, off_t ofs, uint8_t *upage,
              uint32_t read_bytes, uint32_t zero_bytes, bool writable)
{
  ASSERT ((read_bytes + zero_bytes) % PGSIZE == 0);
  ASSERT (pg_ofs (upage) == 0);
  ASSERT (ofs % PGSIZE == 0);

  file_seek (file, ofs);
  while (read_bytes > 0 || zero_bytes > 0)
    {
      /* Calculate how to fill this page.
         We will read PAGE_READ_BYTES bytes from FILE
         and zero the final PAGE_ZERO_BYTES bytes. */
      size_t page_read_bytes = read_bytes < PGSIZE ? read_bytes : PGSIZE;
      size_t page_zero_bytes = PGSIZE - page_read_bytes;

      /* Get a page of memory. */
      uint8_t *kpage = palloc_get_page (PAL_USER);
      if (kpage == NULL)
        return false;

      /* Load this page. */
      if (file_read (file, kpage, page_read_bytes) != (int) page_read_bytes)
        {
          palloc_free_page (kpage);
          return false;
        }
      memset (kpage + page_read_bytes, 0, page_zero_bytes);

      /* Add the page to the process's address space. */
      if (!install_page (upage, kpage, writable))
        {
          palloc_free_page (kpage);
          return false;
        }

      /* Advance. */
      read_bytes -= page_read_bytes;
      zero_bytes -= page_zero_bytes;
      upage += PGSIZE;
    }
  return true;
}

void
argument_stack(const char* argv[], int argc, void **esp)
{
  int i;
  int len = 0;
  int argv_addr[argc]; // To store each argument's stack address

  /*
   * 1. Copy the arguments to the stack
   * - Copy each argv[i] string to the stack using memcpy()
   * - Since stack grows downward, copy from end to start
   * - Save each argument's address into argv_addr[]
   */
  for (i = 0; i < argc; i++) {
    len = strlen(argv[i]) + 1;
    *esp -= len;  // Move stack pointer
    memcpy(*esp, argv[i], len);  // Copy string onto stack
    argv_addr[i] = (int)*esp;  // Store address of argv[i]
  }  

  /*
   * 2. Word alignment
   * - Align the stack pointer to a multiple of 4 (32-bit word boundary)
   * - This improves memory access performance in 32-bit Pintos
   */
  *esp = (void *)((int)*esp & 0xfffffffc);

  /*
   * 3. Add a NULL pointer
   * - Push 0 onto the stack to indicate the end of the argv[] list
   */  
  *esp -= 4;
  *(int*)*esp = 0;

  /*
   * 4. Set the argument addresses on the stack
   * - Push each argv[i]'s address in reverse order
   * - This forms the argv[] array on the stack
   */  
  for (i = argc - 1; i >= 0; i--) {
    *esp -= 4;
    *(int*)*esp = argv_addr[i];
  }

  /*
   * 5. Push the address of argv[]
   * - Push a pointer to the first element of argv[] (i.e., &argv[0])
   */
  *esp -= 4;
  *(int*)*esp = (int)*esp + 4;

  /*
   * 6. Push argc
   * - Push the number of arguments onto the stack
   */
  *esp -= 4;
  *(int*)*esp = argc;

  /*
   * 7. Push return address
   * - Push 0 to simulate a return address (not used here)
   */
  *esp -= 4;
  *(int*)*esp = 0;
}

/* Create a minimal stack by mapping a zeroed page at the top of
   user virtual memory. */
static bool
setup_stack (void **esp)
{
  uint8_t *kpage;
  bool success = false;

  kpage = palloc_get_page (PAL_USER | PAL_ZERO);
  if (kpage != NULL)
    {
      success = install_page (((uint8_t *) PHYS_BASE) - PGSIZE, kpage, true);
      if (success)
        *esp = PHYS_BASE;
      else
        palloc_free_page (kpage);
    }
  return success;
}

/* Adds a mapping from user virtual address UPAGE to kernel
   virtual address KPAGE to the page table.
   If WRITABLE is true, the user process may modify the page;
   otherwise, it is read-only.
   UPAGE must not already be mapped.
   KPAGE should probably be a page obtained from the user pool
   with palloc_get_page().
   Returns true on success, false if UPAGE is already mapped or
   if memory allocation fails. */
static bool
install_page (void *upage, void *kpage, bool writable)
{
  struct thread *t = thread_current ();

  /* Verify that there's not already a page at that virtual
     address, then map our page there. */
  return (pagedir_get_page (t->pagedir, upage) == NULL
          && pagedir_set_page (t->pagedir, upage, kpage, writable));
<<<<<<< HEAD
}

static void
argument_stack(char **argv, int argc, void **esp) {
  uint32_t argv_addr[argc];
  int i;

  // (1) Push arguments strings
  for (i = argc - 1; i >= 0; i--) {
      size_t len = strlen(argv[i]) + 1;
      *esp -= len;
      memcpy(*esp, argv[i], len);
      argv_addr[i] = (uint32_t)(*esp);
  }

  // (2) Word-align
  while ((uint32_t)(*esp) % 4 != 0) {
      *esp -= 1;
      *(uint8_t *)(*esp) = 0;
  }

  // (3) NULL sentinel
  *esp -= 4;
  *(uint32_t *)(*esp) = 0;

  // (4) Push argv addresses
  for (i = argc - 1; i >= 0; i--) {
      *esp -= 4;
      *(uint32_t *)(*esp) = argv_addr[i];
  }

  // (5) Push argv (argv[0] address)
  *esp -= 4;
  *(uint32_t *)(*esp) = (uint32_t)(*esp + 4);

  // (6) Push argc
  *esp -= 4;
  *(uint32_t *)(*esp) = argc;

  // (7) Push fake return address
  *esp -= 4;
  *(uint32_t *)(*esp) = 0;
=======
>>>>>>> c0134b87
}<|MERGE_RESOLUTION|>--- conflicted
+++ resolved
@@ -20,12 +20,8 @@
 
 static thread_func start_process NO_RETURN;
 static bool load (const char *cmdline, void (**eip) (void), void **esp);
-<<<<<<< HEAD
-static void argument_stack(char **parse, int cnt, void **esp);
-=======
 void argument_stack(const char* argv[], int argc, void **esp);
 
->>>>>>> c0134b87
 /* Starts a new thread running a user program loaded from
    FILENAME.  The new thread may be scheduled (and may even exit)
    before process_execute() returns.  Returns the new process's
@@ -33,12 +29,8 @@
 tid_t
 process_execute (const char *file_name)
 {
-<<<<<<< HEAD
-  char *fn_copy;
-=======
   char *file_name_copy, *exec_name;
   char *save_ptr;
->>>>>>> c0134b87
   tid_t tid;
 
   /* 
@@ -74,10 +66,6 @@
     return TID_ERROR;
   }
 
-<<<<<<< HEAD
-  char *file_name_copy = palloc_get_page (0);
-  if (file_name_copy == NULL)
-=======
   /* 
    * 2. Create a new thread:
    *    - Create a new thread using thread_create()
@@ -88,29 +76,12 @@
   tid = thread_create (exec_name, PRI_DEFAULT, start_process, file_name_copy);
 
   if (tid == TID_ERROR)
->>>>>>> c0134b87
   {
     // If thread creation fails, free both allocated pages
     palloc_free_page (exec_name);
     palloc_free_page (file_name_copy);
     return TID_ERROR;
   }
-<<<<<<< HEAD
-  strlcpy(file_name_copy, file_name, PGSIZE);
-
-  char *save_ptr;
-  char *exec_name = strtok_r(file_name_copy, " ", &save_ptr);  // 첫 번째 토큰 → 실행 파일 이름
-
-  /* Create a new thread to execute FILE_NAME. */
-  tid = thread_create(exec_name, PRI_DEFAULT, start_process, fn_copy);
-  
-  /* Done with file_name_copy */
-  palloc_free_page(file_name_copy);
-
-  if (tid == TID_ERROR)
-    palloc_free_page (fn_copy);
-
-=======
 
 #ifdef USERPROG
   // Allocate and initialize a child_status struct for the new child thread.
@@ -126,7 +97,6 @@
   // Free the exec_name page (no longer needed after thread_create)
   palloc_free_page(exec_name);
 
->>>>>>> c0134b87
   return tid;
 }
 
@@ -135,16 +105,6 @@
 static void
 start_process (void *file_name_)
 {
-<<<<<<< HEAD
-  char *argv[50];
-  char *token;
-  char *save_ptr;
-  int argc = 0;
-  char *file_name = file_name_;
-  struct intr_frame if_;
-  bool success;
-
-=======
   /*
    * Allocate a page to store argument pointers (argv).
    * Avoids large stack allocations, which is safer under OOM conditions.
@@ -166,15 +126,10 @@
    * - Store tokens into tmp[] as argv[]
    * - Count the number of arguments (argc)
    */
->>>>>>> c0134b87
   for (token = strtok_r(file_name, " ", &save_ptr); token != NULL;
       token = strtok_r(NULL, " ", &save_ptr))
   {
-<<<<<<< HEAD
-    argv[argc++] = token;  // ✅ fn_copy 내 주소만 사용 (user program 입장에서 접근 가능함)
-=======
     tmp[cnt++] = token;
->>>>>>> c0134b87
   }
 
   /*
@@ -186,19 +141,6 @@
   if_.cs = SEL_UCSEG;
   if_.eflags = FLAG_IF | FLAG_MBS;
 
-<<<<<<< HEAD
-  success = load (argv[0], &if_.eip, &if_.esp);
-
-  if (success) {
-    void *user_esp = if_.esp;
-    argument_stack(argv, argc, &user_esp);
-    hex_dump(if_.esp, if_.esp, PHYS_BASE - if_.esp, true);
-    if_.esp = user_esp;
-  }
- 
-   // DEBUG
-  //hex_dump(if_.esp, if_.esp, PHYS_BASE - if_.esp, true);
-=======
   /*
    * 3. Load the executable file:
    * - Use the first token (program name) to call load()
@@ -228,19 +170,13 @@
     lock_release(&parent->lock_child);
   }
 #endif
->>>>>>> c0134b87
 
   /*
    * 4. Handle load failure:
    * - If loading failed, free file_name page and exit the thread
    */
   palloc_free_page (file_name);
-<<<<<<< HEAD
-
-  if (!success) 
-=======
   if (!success)
->>>>>>> c0134b87
     thread_exit ();
 
   /* Start the user process by simulating a return from an
@@ -265,13 +201,6 @@
 int
 process_wait (tid_t child_tid)
 {
-<<<<<<< HEAD
-  volatile int i;
-    for (i = 0; i < 100000000; i++)
-  {
-  }
-  return -1;
-=======
   struct thread *cur = thread_current();
   struct list_elem *e;
   struct child_status *cs = NULL;
@@ -311,7 +240,6 @@
   free(cs);
 
   return exit_status; // Return the child's exit status
->>>>>>> c0134b87
 }
 
 /* Free the current process's resources. */
@@ -493,18 +421,8 @@
   process_activate ();
 
   /* Open executable file. */
-<<<<<<< HEAD
-  char file_name_copy[NAME_MAX];
-  strlcpy(file_name_copy, file_name, NAME_MAX);
-  char *save_ptr;
-  char *exec_name = strtok_r(file_name_copy, " ", &save_ptr);
-  file = filesys_open(exec_name);
-
-  if (file == NULL) 
-=======
   file = filesys_open (file_name);
   if (file == NULL)
->>>>>>> c0134b87
     {
       printf ("load: %s: open failed\n", file_name);
       goto done;
@@ -814,49 +732,4 @@
      address, then map our page there. */
   return (pagedir_get_page (t->pagedir, upage) == NULL
           && pagedir_set_page (t->pagedir, upage, kpage, writable));
-<<<<<<< HEAD
-}
-
-static void
-argument_stack(char **argv, int argc, void **esp) {
-  uint32_t argv_addr[argc];
-  int i;
-
-  // (1) Push arguments strings
-  for (i = argc - 1; i >= 0; i--) {
-      size_t len = strlen(argv[i]) + 1;
-      *esp -= len;
-      memcpy(*esp, argv[i], len);
-      argv_addr[i] = (uint32_t)(*esp);
-  }
-
-  // (2) Word-align
-  while ((uint32_t)(*esp) % 4 != 0) {
-      *esp -= 1;
-      *(uint8_t *)(*esp) = 0;
-  }
-
-  // (3) NULL sentinel
-  *esp -= 4;
-  *(uint32_t *)(*esp) = 0;
-
-  // (4) Push argv addresses
-  for (i = argc - 1; i >= 0; i--) {
-      *esp -= 4;
-      *(uint32_t *)(*esp) = argv_addr[i];
-  }
-
-  // (5) Push argv (argv[0] address)
-  *esp -= 4;
-  *(uint32_t *)(*esp) = (uint32_t)(*esp + 4);
-
-  // (6) Push argc
-  *esp -= 4;
-  *(uint32_t *)(*esp) = argc;
-
-  // (7) Push fake return address
-  *esp -= 4;
-  *(uint32_t *)(*esp) = 0;
-=======
->>>>>>> c0134b87
 }