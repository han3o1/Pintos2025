--- conflicted
+++ resolved
@@ -75,32 +75,6 @@
 void thread_schedule_tail (struct thread *prev);
 static tid_t allocate_tid (void);
 
-<<<<<<< HEAD
-/* MLFQ - Fixed-point conversion functions */
-int int_to_fp (int); // Convert int to fixed-point
-int fp_to_int_zero (int); // Convert fixed-point to int (truncate)
-int fp_to_int_nearest (int); // Convert fixed-point to int (round)
-/* MLFQ - Fixed-point arithmetic operations */
-int add_fp (int, int); // Add two fixed-point numbers
-int sub_fp (int, int); // Subtract two fixed-point numbers
-int add_mixed (int, int); // Add fixed-point and int
-int sub_mixed (int, int); // Subtract int from fixed-point
-int mult_fp (int, int); // Multiply two fixed-point numbers
-int mult_mixed (int, int); // Multiply fixed-point and int
-int div_fp (int, int); // Divide two fixed-point numbers
-int div_mixed (int, int); // Divide fixed-point by int
-
-/* MLFQ - Recalculate and update the priority of the given thread based on recent_cpu and nice. */
-void mlfqs_update_priority (struct thread *t, void *aux UNUSED);
-/* MLFQ - Update the recent_cpu value of the given thread based on load_avg and nice. */
-void mlfqs_update_recent_cpu (struct thread *t, void *aux UNUSED);
-/* MLFQ - Update recent_cpu for all threads (called once per second). */
-void mlfqs_update_recent_cpu_all (void);
-/* MLFQ - Recalculate priorities for all threads (called every 4 ticks). */
-void mlfqs_update_priority_all (void);
-/* MLFQ - Recalculate system load average (called once per second). */
-void mlfqs_update_load_avg (void);
-=======
 void thread_awake (int64_t current_tick);
 
 void thread_priority_donate(struct thread *, int priority);
@@ -109,7 +83,6 @@
 static bool comparator_greater_thread_priority
   (const struct list_elem *, const struct list_elem *, void *aux);
 
->>>>>>> c0134b87
 
 /* Initializes the threading system by transforming the code
    that's currently running into a thread.  This can't work in
@@ -414,13 +387,8 @@
 /* Yields the CPU.  The current thread is not put to sleep and
    may be scheduled again immediately at the scheduler's whim. */
 void
-<<<<<<< HEAD
-thread_yield (void) 
-{  
-=======
 thread_yield (void)
 {
->>>>>>> c0134b87
   struct thread *cur = thread_current ();
   enum intr_level old_level;
 
