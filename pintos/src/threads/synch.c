--- conflicted
+++ resolved
@@ -32,15 +32,9 @@
 #include "threads/interrupt.h"
 #include "threads/thread.h"
 
-<<<<<<< HEAD
-extern bool threading_started;
-/* priority scheduling - Comparison function to order threads by priority (used in condition variable waiters). */
-static bool cond_sema_priority_cmp (const struct list_elem *a, const struct list_elem *b, void *aux UNUSED);
-=======
 static bool comparator_greater_thread_priority(const struct list_elem*, const struct list_elem*, void *);
 static bool comparator_greater_lock_priority(const struct list_elem*, const struct list_elem*, void *);
 static bool comparator_greater_sema_priority(const struct list_elem*, const struct list_elem*, void *);
->>>>>>> c0134b87
 
 /* Initializes semaphore SEMA to VALUE.  A semaphore is a
    nonnegative integer along with two atomic operators for
@@ -128,11 +122,6 @@
 
   sema->value++;
 
-<<<<<<< HEAD
-  /* priority scheduling - If not in interrupt context, yield the CPU if a higher-priority thread was unblocked. */
-  /*if (!intr_context ())
-    thread_yield ();*/
-=======
   if (!list_empty (&sema->waiters)) {
     list_sort(&(sema->waiters), comparator_greater_thread_priority, NULL);
 
@@ -140,7 +129,6 @@
     target = list_entry (list_pop_front (&sema->waiters), struct thread, elem);
     thread_unblock (target);
   }
->>>>>>> c0134b87
 
   intr_set_level (old_level);
 
@@ -298,8 +286,6 @@
 
   lock->holder = NULL;
   sema_up (&lock->semaphore);
-<<<<<<< HEAD
-=======
 
   // Remove the lock from locklist
   list_remove (&lock->lockelem);
@@ -320,7 +306,6 @@
 
   }
 
->>>>>>> c0134b87
 }
 
 /* Returns true if the current thread holds LOCK, false
