#include "threads/thread.h"
#include <debug.h>
#include <stddef.h>
#include <random.h>
#include <stdio.h>
#include <string.h>
#include <stdbool.h>
#include "threads/flags.h"
#include "threads/interrupt.h"
#include "threads/intr-stubs.h"
#include "threads/palloc.h"
#include "threads/switch.h"
#include "threads/synch.h"
#include "threads/vaddr.h"
#ifdef USERPROG
#include "userprog/process.h"
#endif

/* Random value for struct thread's `magic' member.
   Used to detect stack overflow.  See the big comment at the top
   of thread.h for details. */
#define THREAD_MAGIC 0xcd6abf4b

/* List of processes in THREAD_READY state, that is, processes
   that are ready to run but not actually running. */
static struct list ready_list;

/* List of processes in sleep (wait) state (i.e. wait queue). */
static struct list wait_list;

/* List of all processes.  Processes are added to this list
   when they are first scheduled and removed when they exit. */
static struct list all_list;

/* Idle thread. */
static struct thread *idle_thread;

/* Initial thread, the thread running init.c:main(). */
static struct thread *initial_thread;

/* Lock used by allocate_tid(). */
static struct lock tid_lock;

/* Stack frame for kernel_thread(). */
struct kernel_thread_frame
  {
    void *eip;                  /* Return address. */
    thread_func *function;      /* Function to call. */
    void *aux;                  /* Auxiliary data for function. */
  };

/* Statistics. */
static long long idle_ticks;    /* # of timer ticks spent idle. */
static long long kernel_ticks;  /* # of timer ticks in kernel threads. */
static long long user_ticks;    /* # of timer ticks in user programs. */

/* Scheduling. */
#define TIME_SLICE 4            /* # of timer ticks to give each thread. */
static unsigned thread_ticks;   /* # of timer ticks since last yield. */

/* If false (default), use round-robin scheduler.
   If true, use multi-level feedback queue scheduler.
   Controlled by kernel command-line option "-o mlfqs". */
bool thread_mlfqs;

static void kernel_thread (thread_func *, void *aux);

static void idle (void *aux UNUSED);
static struct thread *running_thread (void);
static struct thread *next_thread_to_run (void);
static void init_thread (struct thread *, const char *name, int priority);
static bool is_thread (struct thread *) UNUSED;
static void *alloc_frame (struct thread *, size_t size);
static void schedule (void);
void thread_schedule_tail (struct thread *prev);
static tid_t allocate_tid (void);

void thread_awake (int64_t current_tick);

void thread_priority_donate(struct thread *, int priority);

/* Helper (Auxiliary) functions */
static bool comparator_greater_thread_priority
  (const struct list_elem *, const struct list_elem *, void *aux);


/* Initializes the threading system by transforming the code
   that's currently running into a thread.  This can't work in
   general and it is possible in this case only because loader.S
   was careful to put the bottom of the stack at a page boundary.

   Also initializes the run queue and the tid lock.

   After calling this function, be sure to initialize the page
   allocator before trying to create any threads with
   thread_create().

   It is not safe to call thread_current() until this function
   finishes. */
void
thread_init (void)
{
  ASSERT (intr_get_level () == INTR_OFF);

  lock_init (&tid_lock);
  list_init (&ready_list);
  list_init (&wait_list);
  list_init (&all_list);

  /* Set up a thread structure for the running thread. */
  initial_thread = running_thread ();
  init_thread (initial_thread, "main", PRI_DEFAULT);
  initial_thread->status = THREAD_RUNNING;
  initial_thread->tid = allocate_tid ();
  initial_thread->sleep_endtick = 0; // a dummy value
}

/* Starts preemptive thread scheduling by enabling interrupts.
   Also creates the idle thread. */
void
thread_start (void)
{
  /* Create the idle thread. */
  struct semaphore idle_started;
  sema_init (&idle_started, 0);
  thread_create ("idle", PRI_MIN, idle, &idle_started);

  /* Start preemptive thread scheduling. */
  intr_enable ();

  /* Wait for the idle thread to initialize idle_thread. */
  sema_down (&idle_started);
}

/* Called by the timer interrupt handler at each timer tick.
   Thus, this function runs in an external interrupt context.

   The parameter 'tick' is the current tick count held by
   the timer device. */
void
thread_tick (int64_t tick)
{
  struct thread *t = thread_current ();

  /* Update statistics. */
  if (t == idle_thread)
    idle_ticks++;
#ifdef USERPROG
  else if (t->pagedir != NULL)
    user_ticks++;
#endif
  else
    kernel_ticks++;

  /* Wake any thread whose ticks_end has been expired. */
  thread_awake(tick);

  /* Enforce preemption. */
  if (++thread_ticks >= TIME_SLICE)
    intr_yield_on_return ();
}

/* Wake up all sleeping threads whose ticks_end has been expired,
   removing from the wait queue and pushing it into the ready queue.

   This function must be called with interrupts turned off. */
void
thread_awake (int64_t current_tick) {
  struct list_elem *e;

  // interrupt level check
  ASSERT (intr_get_level () == INTR_OFF);

  // enumerate all threads in wait queue
  for (e = list_begin (&wait_list); e != list_end (&wait_list); e = list_next (e))
    {
      struct thread *t = list_entry (e, struct thread, waitelem);
      if (t->sleep_endtick <= current_tick) {
        /* sleep is expired. awake up t */
        t->sleep_endtick = 0;
        list_remove (&t->waitelem);
        // Add to run queue.
        thread_unblock (t);
      }
    }
}


/* Prints thread statistics. */
void
thread_print_stats (void)
{
  printf ("Thread: %lld idle ticks, %lld kernel ticks, %lld user ticks\n",
          idle_ticks, kernel_ticks, user_ticks);
}

/* Creates a new kernel thread named NAME with the given initial
   PRIORITY, which executes FUNCTION passing AUX as the argument,
   and adds it to the ready queue.  Returns the thread identifier
   for the new thread, or TID_ERROR if creation fails.

   If thread_start() has been called, then the new thread may be
   scheduled before thread_create() returns.  It could even exit
   before thread_create() returns.  Contrariwise, the original
   thread may run for any amount of time before the new thread is
   scheduled.  Use a semaphore or some other form of
   synchronization if you need to ensure ordering.

   The code provided sets the new thread's `priority' member to
   PRIORITY, but no actual priority scheduling is implemented.
   Priority scheduling is the goal of Problem 1-3. */
tid_t
thread_create (const char *name, int priority,
               thread_func *function, void *aux)
{
  struct thread *t;
  struct kernel_thread_frame *kf;
  struct switch_entry_frame *ef;
  struct switch_threads_frame *sf;
  tid_t tid;

  ASSERT (function != NULL);

  /* Allocate thread. */
  t = palloc_get_page (PAL_ZERO);
  if (t == NULL)
    return TID_ERROR;

  /* Initialize thread. */
  init_thread (t, name, priority);
  tid = t->tid = allocate_tid ();

<<<<<<< HEAD
#ifdef USERPROG
  /* 현재 스레드를 부모로 설정 */
  t->parent_id = thread_current()->tid;
#endif
=======
  /* Set parent thread ID */
  #ifdef USERPROG
    t->parent_id = thread_current()->tid;  // 부모 스레드의 tid를 설정
  #endif
>>>>>>> 36483abb

  /* Stack frame for kernel_thread(). */
  kf = alloc_frame (t, sizeof *kf);
  kf->eip = NULL;
  kf->function = function;
  kf->aux = aux;

  /* Stack frame for switch_entry(). */
  ef = alloc_frame (t, sizeof *ef);
  ef->eip = (void (*) (void)) kernel_thread;

  /* Stack frame for switch_threads(). */
  sf = alloc_frame (t, sizeof *sf);
  sf->eip = switch_entry;
  sf->ebp = 0;

  /* Add to run queue. */
  thread_unblock (t);

  /* If the newly created thread has a higher priority than
   * the currently running thread, then there should be an
   * immediate context switching, for thread priority scheduling. */
  if (priority > thread_current()->priority) {
    // current thread releases off its running
    thread_yield();
  }

  return tid;
}

/* Make the current thread T to sleep, until the timer ticks
   reaches 'ticks_end'.

   It subsequently calls thread_block(), making T sleep actually.
   This function must be called with interrupts turned off. */
void
thread_sleep_until (int64_t ticks_end)
{
  struct thread *t = thread_current();
  t->sleep_endtick = ticks_end;

  // put T into the wait queue
  list_push_back (&wait_list, &t->waitelem);

  // make the current thread block (sleeped)
  thread_block();
}


/* Puts the current thread to sleep.  It will not be scheduled
   again until awoken by thread_unblock().

   This function must be called with interrupts turned off.  It
   is usually a better idea to use one of the synchronization
   primitives in synch.h. */
void
thread_block (void)
{
  ASSERT (!intr_context ());
  ASSERT (intr_get_level () == INTR_OFF);

  thread_current ()->status = THREAD_BLOCKED;
  schedule ();
}

/* Transitions a blocked thread T to the ready-to-run state.
   This is an error if T is not blocked.  (Use thread_yield() to
   make the running thread ready.)

   This function does not preempt the running thread.  This can
   be important: if the caller had disabled interrupts itself,
   it may expect that it can atomically unblock a thread and
   update other data. */
void
thread_unblock (struct thread *t)
{
  enum intr_level old_level;

  ASSERT (is_thread (t));

  old_level = intr_disable ();
  ASSERT (t->status == THREAD_BLOCKED);

  // t will turn into ready-to-run state : inserting into ready_list
  // maintaining in the non-decreasing order of thread priority
  list_insert_ordered (&ready_list, &t->elem, comparator_greater_thread_priority, NULL);

  t->status = THREAD_READY;

  // ensure preemption : compare priorities of current thread and t (to be unblocked),
  if (thread_current() != idle_thread && thread_current()->priority < t->priority )
    thread_yield();

  intr_set_level (old_level);
}

/* Returns the name of the running thread. */
const char *
thread_name (void)
{
  return thread_current ()->name;
}

/* Returns the running thread.
   This is running_thread() plus a couple of sanity checks.
   See the big comment at the top of thread.h for details. */
struct thread *
thread_current (void)
{
  struct thread *t = running_thread ();

  /* Make sure T is really a thread.
     If either of these assertions fire, then your thread may
     have overflowed its stack.  Each thread has less than 4 kB
     of stack, so a few big automatic arrays or moderate
     recursion can cause stack overflow. */
  ASSERT (is_thread (t));
  ASSERT (t->status == THREAD_RUNNING);

  return t;
}

/* Returns the running thread's tid. */
tid_t
thread_tid (void)
{
  return thread_current ()->tid;
}

/* Deschedules the current thread and destroys it.  Never
   returns to the caller. */
void
thread_exit (void)
{
  ASSERT (!intr_context ());

#ifdef USERPROG
  process_exit ();
#endif

  /* Remove thread from all threads list, set our status to dying,
     and schedule another process.  That process will destroy us
     when it calls thread_schedule_tail(). */
  intr_disable ();
  list_remove (&thread_current()->allelem);
  thread_current ()->status = THREAD_DYING;
  schedule ();
  NOT_REACHED ();
}

/* Yields the CPU.  The current thread is not put to sleep and
   may be scheduled again immediately at the scheduler's whim. */
void
thread_yield (void)
{
  struct thread *cur = thread_current ();
  enum intr_level old_level;

  ASSERT (!intr_context ());

  old_level = intr_disable ();
  if (cur != idle_thread) {
    // t will turn into ready-to-run state : inserting into ready_list
    list_insert_ordered (&ready_list, &cur->elem, comparator_greater_thread_priority, NULL);
  }
  cur->status = THREAD_READY;
  schedule ();
  intr_set_level (old_level);
}

/* Invoke function 'func' on all threads, passing along 'aux'.
   This function must be called with interrupts off. */
void
thread_foreach (thread_action_func *func, void *aux)
{
  struct list_elem *e;

  ASSERT (intr_get_level () == INTR_OFF);

  for (e = list_begin (&all_list); e != list_end (&all_list);
       e = list_next (e))
    {
      struct thread *t = list_entry (e, struct thread, allelem);
      func (t, aux);
    }
}


/* Sets the current thread's priority to NEW_PRIORITY when a donation
   was not performed. */
void
thread_set_priority (int new_priority)
{
  // if the current thread has no donation, then it is normal priority change request.
  struct thread *t_current = thread_current();
  if (t_current->priority == t_current->original_priority) {
    t_current->priority = new_priority;
    t_current->original_priority = new_priority;
  }
  // otherwise, it has a donation: the original priority only should have changed
  else {
    t_current->original_priority = new_priority;
  }

  // if current thread gets its priority decreased, then yield
  // (foremost entry in ready_list shall have the highest priority)
  if (!list_empty (&ready_list)) {
    struct thread *next = list_entry(list_begin(&ready_list), struct thread, elem);
    if (next != NULL && next->priority > new_priority) {
      thread_yield();
    }
  }

}

/* Let the thread [target] be donated the priority. */
void
thread_priority_donate(struct thread *target, int new_priority)
{
  // donation : change only current priority
  target->priority = new_priority;

  // if current thread gets its priority decreased, then yield
  // (foremost entry in ready_list shall have the highest priority)
  if (target == thread_current() && !list_empty (&ready_list)) {
    struct thread *next = list_entry(list_begin(&ready_list), struct thread, elem);
    if (next != NULL && next->priority > new_priority) {
      thread_yield();
    }
  }

}


/* Returns the current thread's priority. */
int
thread_get_priority (void)
{
  return thread_current ()->priority;
}

/* Sets the current thread's nice value to NICE. */
void
thread_set_nice (int nice UNUSED)
{
  /* Not yet implemented. */
}

/* Returns the current thread's nice value. */
int
thread_get_nice (void)
{
  /* Not yet implemented. */
  return 0;
}

/* Returns 100 times the system load average. */
int
thread_get_load_avg (void)
{
  /* Not yet implemented. */
  return 0;
}

/* Returns 100 times the current thread's recent_cpu value. */
int
thread_get_recent_cpu (void)
{
  /* Not yet implemented. */
  return 0;
}

/* Idle thread.  Executes when no other thread is ready to run.

   The idle thread is initially put on the ready list by
   thread_start().  It will be scheduled once initially, at which
   point it initializes idle_thread, "up"s the semaphore passed
   to it to enable thread_start() to continue, and immediately
   blocks.  After that, the idle thread never appears in the
   ready list.  It is returned by next_thread_to_run() as a
   special case when the ready list is empty. */
static void
idle (void *idle_started_ UNUSED)
{
  struct semaphore *idle_started = idle_started_;
  idle_thread = thread_current ();
  sema_up (idle_started);

  for (;;)
    {
      /* Let someone else run. */
      intr_disable ();
      thread_block ();

      /* Re-enable interrupts and wait for the next one.

         The `sti' instruction disables interrupts until the
         completion of the next instruction, so these two
         instructions are executed atomically.  This atomicity is
         important; otherwise, an interrupt could be handled
         between re-enabling interrupts and waiting for the next
         one to occur, wasting as much as one clock tick worth of
         time.

         See [IA32-v2a] "HLT", [IA32-v2b] "STI", and [IA32-v3a]
         7.11.1 "HLT Instruction". */
      asm volatile ("sti; hlt" : : : "memory");
    }
}

/* Function used as the basis for a kernel thread. */
static void
kernel_thread (thread_func *function, void *aux)
{
  ASSERT (function != NULL);

  intr_enable ();       /* The scheduler runs with interrupts off. */
  function (aux);       /* Execute the thread function. */
  thread_exit ();       /* If function() returns, kill the thread. */
}

/* Returns the running thread. */
struct thread *
running_thread (void)
{
  uint32_t *esp;

  /* Copy the CPU's stack pointer into `esp', and then round that
     down to the start of a page.  Because `struct thread' is
     always at the beginning of a page and the stack pointer is
     somewhere in the middle, this locates the curent thread. */
  asm ("mov %%esp, %0" : "=g" (esp));
  return pg_round_down (esp);
}

/* Returns true if T appears to point to a valid thread. */
static bool
is_thread (struct thread *t)
{
  return t != NULL && t->magic == THREAD_MAGIC;
}

/* Does basic initialization of T as a blocked thread named
   NAME. */
static void
init_thread (struct thread *t, const char *name, int priority)
{
  enum intr_level old_level;

  ASSERT (t != NULL);
  ASSERT (PRI_MIN <= priority && priority <= PRI_MAX);
  ASSERT (name != NULL);

  memset (t, 0, sizeof *t);
  t->status = THREAD_BLOCKED;
  strlcpy (t->name, name, sizeof t->name);
  t->stack = (uint8_t *) t + PGSIZE;
  t->priority = priority;
  t->original_priority = priority;
  t->waiting_lock = NULL;
  list_init (&t->locks);
  t->sleep_endtick = 0;
  t->magic = THREAD_MAGIC;

  #ifdef USERPROG
  t->parent_id = TID_ERROR;  // 부모 프로세스의 ID, 초기화는 TID_ERROR로 설정
  t->child_load_status = 0;  // 자식 프로세스의 로딩 상태 초기화 (0: 로딩되지 않음)
  lock_init(&t->lock_child);  // 자식 스레드의 락 초기화
  cond_init(&t->cond_child);  // 자식 스레드의 조건 변수 초기화
  list_init(&t->children);    // 자식 프로세스 리스트 초기화
  list_init(&t->file_descriptors);
  #endif

  old_level = intr_disable ();
  list_push_back (&all_list, &t->allelem);
  intr_set_level (old_level);
<<<<<<< HEAD

#ifdef USERPROG
  list_init(&t->file_descriptors);
  t->executing_file = NULL;

  /* 부모-자식 구조 관련 필드 초기화 */
  t->parent_id = TID_ERROR;           // 일단 초기값은 TID_ERROR로 설정
  t->child_load_status = 0;           // 아직 load 전
  lock_init(&t->lock_child);
  cond_init(&t->cond_child);
  list_init(&t->children);
  t->exec_file = NULL;
#endif
=======
>>>>>>> 36483abb
}

/* Allocates a SIZE-byte frame at the top of thread T's stack and
   returns a pointer to the frame's base. */
static void *
alloc_frame (struct thread *t, size_t size)
{
  /* Stack data is always allocated in word-size units. */
  ASSERT (is_thread (t));
  ASSERT (size % sizeof (uint32_t) == 0);

  t->stack -= size;
  return t->stack;
}

/* Chooses and returns the next thread to be scheduled.  Should
   return a thread from the run queue, unless the run queue is
   empty.  (If the running thread can continue running, then it
   will be in the run queue.)  If the run queue is empty, return
   idle_thread. */
static struct thread *
next_thread_to_run (void)
{
  if (list_empty (&ready_list))
    return idle_thread;
  else
    return list_entry (list_pop_front (&ready_list), struct thread, elem);
}

/* Completes a thread switch by activating the new thread's page
   tables, and, if the previous thread is dying, destroying it.

   At this function's invocation, we just switched from thread
   PREV, the new thread is already running, and interrupts are
   still disabled.  This function is normally invoked by
   thread_schedule() as its final action before returning, but
   the first time a thread is scheduled it is called by
   switch_entry() (see switch.S).

   It's not safe to call printf() until the thread switch is
   complete.  In practice that means that printf()s should be
   added at the end of the function.

   After this function and its caller returns, the thread switch
   is complete. */
void
thread_schedule_tail (struct thread *prev)
{
  struct thread *cur = running_thread ();

  ASSERT (intr_get_level () == INTR_OFF);

  /* Mark us as running. */
  cur->status = THREAD_RUNNING;

  /* Start new time slice. */
  thread_ticks = 0;

#ifdef USERPROG
  /* Activate the new address space. */
  process_activate ();
#endif

  /* If the thread we switched from is dying, destroy its struct
     thread.  This must happen late so that thread_exit() doesn't
     pull out the rug under itself.  (We don't free
     initial_thread because its memory was not obtained via
     palloc().) */
  if (prev != NULL && prev->status == THREAD_DYING && prev != initial_thread)
    {
      ASSERT (prev != cur);
      palloc_free_page (prev);
    }
}

/* Schedules a new process.  At entry, interrupts must be off and
   the running process's state must have been changed from
   running to some other state.  This function finds another
   thread to run and switches to it.

   It's not safe to call printf() until thread_schedule_tail()
   has completed. */
static void
schedule (void)
{
  struct thread *cur = running_thread ();
  struct thread *next = next_thread_to_run ();
  struct thread *prev = NULL;

  ASSERT (intr_get_level () == INTR_OFF);
  ASSERT (cur->status != THREAD_RUNNING);
  ASSERT (is_thread (next));

  if (cur != next)
    prev = switch_threads (cur, next);
  thread_schedule_tail (prev);
}

/* Returns a tid to use for a new thread. */
static tid_t
allocate_tid (void)
{
  static tid_t next_tid = 1;
  tid_t tid;

  lock_acquire (&tid_lock);
  tid = next_tid++;
  lock_release (&tid_lock);

  return tid;
}

/* Helper function: implementations */

// A comparator function for thread priority, w.r.t ready_list element.
// returns true iff (thread a)'s priority > (thread b)'s priority.
static bool
comparator_greater_thread_priority (
    const struct list_elem *a,
    const struct list_elem *b, void *aux)
{
  struct thread *ta, *tb;
  ASSERT (a != NULL);
  ASSERT (b != NULL);
  ta = list_entry (a, struct thread, elem);
  tb = list_entry (b, struct thread, elem);
  return ta->priority > tb->priority;
}

struct thread *get_thread_by_id(tid_t tid) {
  struct list_elem *e;

  for (e = list_begin(&all_list); e != list_end(&all_list); e = list_next(e)) {
    struct thread *t = list_entry(e, struct thread, allelem);
    if (t->tid == tid)
      return t;
  }

  return NULL; // 못 찾으면 NULL 반환
}

void thread_yield_on_return(void) {
  if (intr_context()) {
    intr_yield_on_return();  // interrupt context에서는 예약만
  } else {
    thread_yield();          // thread context에서는 즉시 yield
  }
}

/* Offset of `stack' member within `struct thread'.
   Used by switch.S, which can't figure it out on its own. */
uint32_t thread_stack_ofs = offsetof (struct thread, stack);<|MERGE_RESOLUTION|>--- conflicted
+++ resolved
@@ -230,17 +230,11 @@
   init_thread (t, name, priority);
   tid = t->tid = allocate_tid ();
 
-<<<<<<< HEAD
+
 #ifdef USERPROG
   /* 현재 스레드를 부모로 설정 */
   t->parent_id = thread_current()->tid;
 #endif
-=======
-  /* Set parent thread ID */
-  #ifdef USERPROG
-    t->parent_id = thread_current()->tid;  // 부모 스레드의 tid를 설정
-  #endif
->>>>>>> 36483abb
 
   /* Stack frame for kernel_thread(). */
   kf = alloc_frame (t, sizeof *kf);
@@ -607,19 +601,10 @@
   t->sleep_endtick = 0;
   t->magic = THREAD_MAGIC;
 
-  #ifdef USERPROG
-  t->parent_id = TID_ERROR;  // 부모 프로세스의 ID, 초기화는 TID_ERROR로 설정
-  t->child_load_status = 0;  // 자식 프로세스의 로딩 상태 초기화 (0: 로딩되지 않음)
-  lock_init(&t->lock_child);  // 자식 스레드의 락 초기화
-  cond_init(&t->cond_child);  // 자식 스레드의 조건 변수 초기화
-  list_init(&t->children);    // 자식 프로세스 리스트 초기화
-  list_init(&t->file_descriptors);
-  #endif
-
   old_level = intr_disable ();
   list_push_back (&all_list, &t->allelem);
   intr_set_level (old_level);
-<<<<<<< HEAD
+
 
 #ifdef USERPROG
   list_init(&t->file_descriptors);
@@ -633,8 +618,6 @@
   list_init(&t->children);
   t->exec_file = NULL;
 #endif
-=======
->>>>>>> 36483abb
 }
 
 /* Allocates a SIZE-byte frame at the top of thread T's stack and
