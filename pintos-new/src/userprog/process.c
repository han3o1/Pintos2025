--- conflicted
+++ resolved
@@ -34,11 +34,7 @@
   tid_t tid;
 
   /* Make a copy of CMD_LINE.
-<<<<<<< HEAD
      Otherwise there's a race between the caller and load(). */
-=======
-  Otherwise there's a race between the caller and load(). */
->>>>>>> 36483abb
   file_name_copy = palloc_get_page (0);
   if (file_name_copy == NULL) return TID_ERROR;
   strlcpy (file_name_copy, file_name, PGSIZE);
@@ -62,8 +58,7 @@
     return TID_ERROR;
   }
 
-<<<<<<< HEAD
-  #ifdef USERPROG
+#ifdef USERPROG
   // 자식 관리 구조체 생성 및 초기화
   struct child_status *child = calloc(1, sizeof(struct child_status));
   if (child == NULL)
@@ -80,28 +75,6 @@
 #endif
 
   palloc_free_page(exec_name); // exec_name은 더 이상 필요 없으므로 해제
-
-=======
-  /* 1. Initialize the child process status structure */
-  struct thread *cur = thread_current();  // Get the current thread (parent thread)
-
-  struct child_status *child = calloc(1, sizeof *child);  // Allocate memory for the child status structure
-  if (child == NULL) {
-    palloc_free_page(exec_name);
-    palloc_free_page(file_name_copy);
-    return TID_ERROR;
-  }
-
-  child->child_id = tid;  // Set child_id to the ID of the newly created thread
-  child->is_exit_called = false;  // Set is_exit_called to false
-  child->has_been_waited = false;  // Set has_been_waited to false
-
-  /* 2. Add the new child to the list of children */
-  list_push_back(&cur->children, &child->elem);  // Add the child's status to the parent's children list
-
-  /* 3. Cleanup and return */
-  palloc_free_page(exec_name);  // Release memory pages for exec_name
->>>>>>> 36483abb
   return tid;
 }
 
@@ -136,8 +109,7 @@
   struct thread *t = thread_current();
   t->next_fd = 3;
 
-<<<<<<< HEAD
-  #ifdef USERPROG
+#ifdef USERPROG
   // 부모에게 로딩 상태 전달
   struct thread *parent = get_thread_by_id(t->parent_id);
   if (parent != NULL) {
@@ -147,32 +119,6 @@
     lock_release(&parent->lock_child);
   }
 #endif
-=======
-  // 부모 프로세스와 상호작용
-  if (t->parent_id != TID_ERROR) {
-    struct thread *parent = get_thread_by_id(t->parent_id);  // 부모 스레드 가져오기
-
-    if (parent != NULL) {  // 부모 스레드가 존재하면 진행
-      // 74-2. 부모와 동기화
-      lock_acquire(&parent->lock_child);
-
-      // 74-1. 자식 프로세스의 로드 상태 설정
-      if (success) {
-        t->child_load_status = 1;  // 로드 성공
-      } else {
-        t->child_load_status = -1; // 로드 실패
-      }
-
-      // 74-3. 부모에게 로드 상태를 알림
-      cond_signal(&parent->cond_child, &parent->lock_child);  // 부모에게 신호 보내기 
-
-      lock_release(&parent->lock_child);
-    } else {
-      // 부모가 없으면 오류 처리 또는 종료 처리
-      t->child_load_status = -1;  // 부모가 없으면 실패 처리
-    }
-  }
->>>>>>> 36483abb
 
   /* If load failed, quit. */
   palloc_free_page (file_name);
@@ -201,7 +147,6 @@
 int
 process_wait (tid_t child_tid)
 {
-<<<<<<< HEAD
   struct thread *cur = thread_current();
   struct list_elem *e;
   struct child_status *cs = NULL;
@@ -240,48 +185,6 @@
   list_remove(&cs->elem);
   free(cs);
 
-=======
-  struct thread *t = thread_current ();
-  struct list *child_list = &(t->children);
-  struct list_elem *it = NULL;
-  struct thread *child_thread = NULL;
-
-  if (!list_empty(child_list)) {
-    for (it = list_front(child_list); it != list_end(child_list); it = list_next(it)) {
-      child_thread = list_entry(it, struct thread, allelem);  // child_thread는 리스트에서 해당 항목에 대한 스레드 정보
-
-      // child_tid를 사용하여 자식 스레드를 찾음
-      if(child_thread->tid == child_tid) { // OK, the direct child found
-        break;
-      }
-    }
-  }
-
-  // if child process is not found, return -1 immediately
-  if (child_thread == NULL) {
-    _DEBUG_PRINTF("[DEBUG] wait(): child not found, pid = %d\n", child_tid);
-    return -1;
-  }
-
-  if (child_thread->child_load_status == -1) {
-    // already waiting (the parent already called wait on child's pid)
-    _DEBUG_PRINTF("[DEBUG] wait(): child found, pid = %d, but it is already waiting\n", child_tid);
-    return -1; // a process may wait for any fixed child at most once
-  }
-
-  // 자식 스레드가 종료될 때까지 대기
-  while (child_thread->child_load_status != 1) {
-    sema_down(&child_thread->lock_child);  // 자식 스레드가 종료될 때까지 대기
-  }
-
-  // 자식 스레드 종료 상태를 반환
-  int exit_status = child_thread->child_exit_status;
-
-  // 자식 스레드를 자식 리스트에서 제거
-  list_remove(it);
-
-  // 대기 후 종료 상태 반환
->>>>>>> 36483abb
   return exit_status;
 }
 
